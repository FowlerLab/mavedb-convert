from setuptools import setup

setup(
    name="mavedbconvert",
    version="0.6.0-alpha",
    packages=["mavedbconvert", "mavedbconvert.tests"],
    url="https://github.com/FowlerLab/mavedb-convert",
    license="AGPLv3",
    author="Daniel Esposito",
    author_email="esposito.d@wehi.edu.au",
    description=(
        "A command line tool for converting alternate "
        "file formats into a MaveDB compliant format."
    ),
<<<<<<< HEAD
    # TODO: this fails to recognize hgvs-patterns from github
    # install_requires=open("requirements/install.txt", "rt").read().split("\n"),
=======
    #install_requires=open("requirements/install.txt", "rt").read().split("\n"),
>>>>>>> b2a8b742
    entry_points={"console_scripts": ["mavedb-convert=mavedbconvert.main:main"]},
)<|MERGE_RESOLUTION|>--- conflicted
+++ resolved
@@ -12,11 +12,6 @@
         "A command line tool for converting alternate "
         "file formats into a MaveDB compliant format."
     ),
-<<<<<<< HEAD
-    # TODO: this fails to recognize hgvs-patterns from github
     # install_requires=open("requirements/install.txt", "rt").read().split("\n"),
-=======
-    #install_requires=open("requirements/install.txt", "rt").read().split("\n"),
->>>>>>> b2a8b742
     entry_points={"console_scripts": ["mavedb-convert=mavedbconvert.main:main"]},
 )